import { beforeAll, beforeEach, describe, expect, it } from 'vitest';
import fs from 'fs-extra';
import { join } from 'path';
import { getWriteableDirectory } from '@vercel/build-utils';
import build from '../../../../src/commands/build';
import { client } from '../../../mocks/client';
import { defaultProject, useProject } from '../../../mocks/project';
import { useTeams } from '../../../mocks/team';
import { useUser } from '../../../mocks/user';
import { execSync } from 'child_process';
import { vi } from 'vitest';
import { REGEX_NON_VERCEL_PLATFORM_FILES } from '@vercel/fs-detectors';

vi.setConfig({ testTimeout: 6 * 60 * 1000 });

const fixture = (name: string) =>
  join(__dirname, '../../../fixtures/unit/commands/build', name);

describe('build', () => {
  beforeEach(() => {
    delete process.env.__VERCEL_BUILD_RUNNING;
  });

  it('should build with `@vercel/static`', async () => {
    const cwd = fixture('static');
    const output = join(cwd, '.vercel/output');

    client.cwd = cwd;
    const exitCode = await build(client);
    expect(exitCode).toEqual(0);

    // `builds.json` says that "@vercel/static" was run
    const builds = await fs.readJSON(join(output, 'builds.json'));
    expect(builds).toMatchObject({
      target: 'preview',
      builds: [
        {
          require: '@vercel/static',
          apiVersion: 2,
          src: '**',
          use: '@vercel/static',
        },
      ],
    });

    // "static" directory contains static files
    const files = await fs.readdir(join(output, 'static'));
    expect(files.sort()).toEqual(['index.html']);
  });

  it('should build with `@now/static`', async () => {
    const cwd = fixture('now-static');
    const output = join(cwd, '.vercel/output');
    client.cwd = cwd;
    const exitCode = await build(client);
    expect(exitCode).toEqual(0);

    const builds = await fs.readJSON(join(output, 'builds.json'));
    expect(builds).toMatchObject({
      target: 'preview',
      builds: [
        {
          require: '@now/static',
          apiVersion: 2,
          src: 'www/index.html',
          use: '@now/static',
        },
      ],
    });

    const files = await fs.readdir(join(output, 'static'));
    expect(files).toEqual(['www']);
    const www = await fs.readdir(join(output, 'static', 'www'));
    expect(www).toEqual(['index.html']);
  });

  it('should build with `@vercel/node`', async () => {
    const cwd = fixture('node');
    const output = join(cwd, '.vercel/output');
    client.cwd = cwd;
    const exitCode = await build(client);
    expect(exitCode).toEqual(0);

    // `builds.json` says that "@vercel/node" was run
    const builds = await fs.readJSON(join(output, 'builds.json'));
    expect(builds).toMatchObject({
      target: 'preview',
      builds: [
        {
          require: '@vercel/node',
          apiVersion: 3,
          use: '@vercel/node',
          src: 'api/es6.js',
          config: { zeroConfig: true },
        },
        {
          require: '@vercel/node',
          apiVersion: 3,
          use: '@vercel/node',
          src: 'api/index.js',
          config: { zeroConfig: true },
        },
        {
          require: '@vercel/node',
          apiVersion: 3,
          use: '@vercel/node',
          src: 'api/mjs.mjs',
          config: { zeroConfig: true },
        },
        {
          require: '@vercel/node',
          apiVersion: 3,
          use: '@vercel/node',
          src: 'api/typescript.ts',
          config: { zeroConfig: true },
        },
      ],
    });

    // "static" directory is empty
    const hasStaticFiles = await fs.pathExists(join(output, 'static'));
    expect(
      hasStaticFiles,
      'Expected ".vercel/output/static" to not exist'
    ).toEqual(false);

    // "functions/api" directory has output Functions
    const functions = await fs.readdir(join(output, 'functions/api'));
    expect(functions.sort()).toEqual([
      'es6.func',
      'index.func',
      'mjs.func',
      'typescript.func',
    ]);
  });

  it('should handle symlinked static files', async () => {
    const cwd = fixture('static-symlink');
    const output = join(cwd, '.vercel/output');

    // try to create the symlink, if it fails (e.g. Windows), skip the test
    try {
      await fs.unlink(join(cwd, 'foo.html'));
      await fs.symlink(join(cwd, 'index.html'), join(cwd, 'foo.html'));
    } catch (e) {
      // eslint-disable-next-line no-console
      console.log('Symlinks not available, skipping test');
      return;
    }

    client.cwd = cwd;
    const exitCode = await build(client);
    expect(exitCode).toEqual(0);

    // `builds.json` says that "@vercel/static" was run
    const builds = await fs.readJSON(join(output, 'builds.json'));
    expect(builds).toMatchObject({
      target: 'preview',
      builds: [
        {
          require: '@vercel/static',
          apiVersion: 2,
          src: '**',
          use: '@vercel/static',
        },
      ],
    });

    // "static" directory contains static files
    const files = await fs.readdir(join(output, 'static'));
    expect(files.sort()).toEqual(['foo.html', 'index.html']);
    expect(
      (await fs.lstat(join(output, 'static', 'foo.html'))).isSymbolicLink()
    ).toEqual(true);
    expect(
      (await fs.lstat(join(output, 'static', 'index.html'))).isSymbolicLink()
    ).toEqual(false);
  });

  it('should normalize "src" path in `vercel.json`', async () => {
    const cwd = fixture('normalize-src');
    const output = join(cwd, '.vercel/output');
    client.cwd = cwd;
    const exitCode = await build(client);
    expect(exitCode).toEqual(0);

    // `builds.json` says that "@vercel/node" was run
    const builds = await fs.readJSON(join(output, 'builds.json'));
    expect(builds).toMatchObject({
      target: 'preview',
      builds: [
        {
          require: '@vercel/node',
          apiVersion: 3,
          use: '@vercel/node',
          src: 'server.js',
        },
      ],
    });

    // `config.json` includes "route" from `vercel.json`
    const config = await fs.readJSON(join(output, 'config.json'));
    expect(config).toMatchObject({
      version: 3,
      routes: [
        {
          src: '^/(.*)$',
          dest: '/server.js',
        },
      ],
    });

    // "static" directory is empty
    const hasStaticFiles = await fs.pathExists(join(output, 'static'));
    expect(
      hasStaticFiles,
      'Expected ".vercel/output/static" to not exist'
    ).toEqual(false);

    // "functions" directory has output Function
    const functions = await fs.readdir(join(output, 'functions'));
    expect(functions.sort()).toEqual(['server.js.func']);
  });

  it('should build with 3rd party Builder', async () => {
    const cwd = fixture('third-party-builder');
    const output = join(cwd, '.vercel/output');
    client.cwd = cwd;
    const exitCode = await build(client);
    expect(exitCode).toEqual(0);

    // `builds.json` says that "txt-builder" was run
    const builds = await fs.readJSON(join(output, 'builds.json'));
    expect(builds).toMatchObject({
      target: 'preview',
      builds: [
        {
          require: 'txt-builder',
          apiVersion: 3,
          use: 'txt-builder@0.0.0',
          src: 'api/foo.txt',
          config: {
            zeroConfig: true,
            functions: {
              'api/*.txt': {
                runtime: 'txt-builder@0.0.0',
              },
            },
          },
        },
        {
          require: '@vercel/static',
          apiVersion: 2,
          use: '@vercel/static',
<<<<<<< HEAD
          src: '!{api/**,package.json,middleware\\.(?:j|t|mj|mt)s}',
=======
          src: REGEX_NON_VERCEL_PLATFORM_FILES,
>>>>>>> 2e307534
          config: {
            zeroConfig: true,
          },
        },
      ],
    });

    // "static" directory is empty
    const hasStaticFiles = await fs.pathExists(join(output, 'static'));
    expect(
      hasStaticFiles,
      'Expected ".vercel/output/static" to not exist'
    ).toEqual(false);

    // "functions/api" directory has output Functions
    const functions = await fs.readdir(join(output, 'functions/api'));
    expect(functions.sort()).toEqual(['foo.func']);

    const vcConfig = await fs.readJSON(
      join(output, 'functions/api/foo.func/.vc-config.json')
    );
    expect(vcConfig).toMatchObject({
      handler: 'api/foo.txt',
      runtime: 'provided',
      environment: {},
    });
  });

  it('should serialize `EdgeFunction` output in version 3 Builder', async () => {
    const cwd = fixture('edge-function');
    const output = join(cwd, '.vercel/output');
    client.cwd = cwd;
    client.setArgv('build', '--prod');
    const exitCode = await build(client);
    expect(exitCode).toEqual(0);

    // `builds.json` says that "edge-function" Builder was run
    const builds = await fs.readJSON(join(output, 'builds.json'));
    expect(builds).toMatchObject({
      target: 'production',
      builds: [
        {
          require: 'edge-function',
          apiVersion: 3,
          use: 'edge-function@0.0.0',
          src: 'api/edge.js',
          config: {
            zeroConfig: true,
            functions: {
              'api/*.js': {
                runtime: 'edge-function@0.0.0',
              },
            },
          },
        },
        {
          require: '@vercel/static',
          apiVersion: 2,
          use: '@vercel/static',
<<<<<<< HEAD
          src: '!{api/**,package.json,middleware\\.(?:j|t|mj|mt)s}',
=======
          src: REGEX_NON_VERCEL_PLATFORM_FILES,
>>>>>>> 2e307534
          config: {
            zeroConfig: true,
          },
        },
      ],
    });

    // "static" directory is empty
    const hasStaticFiles = await fs.pathExists(join(output, 'static'));
    expect(
      hasStaticFiles,
      'Expected ".vercel/output/static" to not exist'
    ).toEqual(false);

    // "functions/api" directory has output Functions
    const functions = await fs.readdir(join(output, 'functions/api'));
    expect(functions.sort()).toEqual(['edge.func']);

    const vcConfig = await fs.readJSON(
      join(output, 'functions/api/edge.func/.vc-config.json')
    );
    expect(vcConfig).toMatchObject({
      runtime: 'edge',
      name: 'api/edge.js',
      deploymentTarget: 'v8-worker',
      entrypoint: 'api/edge.js',
    });
  });

  it('should pull "preview" env vars by default', async () => {
    const cwd = fixture('static-pull');
    useUser();
    useTeams('team_dummy');
    useProject({
      ...defaultProject,
      id: 'vercel-pull-next',
      name: 'vercel-pull-next',
    });
    const envFilePath = join(cwd, '.vercel', '.env.preview.local');
    const projectJsonPath = join(cwd, '.vercel', 'project.json');
    const originalProjectJson = await fs.readJSON(
      join(cwd, '.vercel/project.json')
    );
    try {
      client.cwd = cwd;
      client.setArgv('build', '--yes');
      const exitCode = await build(client);
      expect(exitCode).toEqual(0);

      const previewEnv = await fs.readFile(envFilePath, 'utf8');
      const envFileHasPreviewEnv = previewEnv.includes(
        'REDIS_CONNECTION_STRING'
      );
      expect(envFileHasPreviewEnv).toBeTruthy();
    } finally {
      await fs.remove(envFilePath);
      await fs.writeJSON(projectJsonPath, originalProjectJson, { spaces: 2 });
    }
  });

  it('should pull "production" env vars with `--prod`', async () => {
    const cwd = fixture('static-pull');
    useUser();
    useTeams('team_dummy');
    useProject({
      ...defaultProject,
      id: 'vercel-pull-next',
      name: 'vercel-pull-next',
    });
    const envFilePath = join(cwd, '.vercel', '.env.production.local');
    const projectJsonPath = join(cwd, '.vercel', 'project.json');
    const originalProjectJson = await fs.readJSON(
      join(cwd, '.vercel/project.json')
    );
    try {
      client.cwd = cwd;
      client.setArgv('build', '--yes', '--prod');
      const exitCode = await build(client);
      expect(exitCode).toEqual(0);

      const prodEnv = await fs.readFile(envFilePath, 'utf8');
      const envFileHasProductionEnv1 = prodEnv.includes(
        'REDIS_CONNECTION_STRING'
      );
      expect(envFileHasProductionEnv1).toBeTruthy();
      const envFileHasProductionEnv2 = prodEnv.includes(
        'SQL_CONNECTION_STRING'
      );
      expect(envFileHasProductionEnv2).toBeTruthy();
    } finally {
      await fs.remove(envFilePath);
      await fs.writeJSON(projectJsonPath, originalProjectJson, { spaces: 2 });
    }
  });

  it('should pull "production" env vars with `--target production`', async () => {
    const cwd = fixture('static-pull');
    useUser();
    useTeams('team_dummy');
    useProject({
      ...defaultProject,
      id: 'vercel-pull-next',
      name: 'vercel-pull-next',
    });
    const envFilePath = join(cwd, '.vercel', '.env.production.local');
    const projectJsonPath = join(cwd, '.vercel', 'project.json');
    const originalProjectJson = await fs.readJSON(
      join(cwd, '.vercel/project.json')
    );
    try {
      client.cwd = cwd;
      client.setArgv('build', '--yes', '--target', 'production');
      const exitCode = await build(client);
      expect(exitCode).toEqual(0);

      const prodEnv = await fs.readFile(envFilePath, 'utf8');
      const envFileHasProductionEnv1 = prodEnv.includes(
        'REDIS_CONNECTION_STRING'
      );
      expect(envFileHasProductionEnv1).toBeTruthy();
      const envFileHasProductionEnv2 = prodEnv.includes(
        'SQL_CONNECTION_STRING'
      );
      expect(envFileHasProductionEnv2).toBeTruthy();
    } finally {
      await fs.remove(envFilePath);
      await fs.writeJSON(projectJsonPath, originalProjectJson, { spaces: 2 });
    }
  });

  it('should build root-level `middleware.js` and exclude from static files', async () => {
    const cwd = fixture('middleware');
    const output = join(cwd, '.vercel/output');
    client.cwd = cwd;
    const exitCode = await build(client);
    expect(exitCode).toEqual(0);

    // `builds.json` says that "@vercel/node" was run
    const builds = await fs.readJSON(join(output, 'builds.json'));
    expect(builds).toMatchObject({
      target: 'preview',
      builds: [
        {
          require: '@vercel/node',
          apiVersion: 3,
          use: '@vercel/node',
          src: 'middleware.js',
          config: {
            zeroConfig: true,
            middleware: true,
          },
        },
        {
          require: '@vercel/static',
          apiVersion: 2,
          use: '@vercel/static',
<<<<<<< HEAD
          src: '!{api/**,package.json,middleware\\.(?:j|t|mj|mt)s}',
=======
          src: REGEX_NON_VERCEL_PLATFORM_FILES,
>>>>>>> 2e307534
          config: {
            zeroConfig: true,
          },
        },
      ],
    });

    // `config.json` includes the "middlewarePath" route
    const config = await fs.readJSON(join(output, 'config.json'));
    expect(config).toMatchObject({
      version: 3,
      routes: [
        {
          src: '^/.*$',
          middlewarePath: 'middleware',
          middlewareRawSrc: [],
          override: true,
          continue: true,
        },
        { handle: 'error' },
        { status: 404, src: '^(?!/api).*$', dest: '/404.html' },
      ],
    });

    // "static" directory contains `index.html`, but *not* `middleware.js`
    const staticFiles = await fs.readdir(join(output, 'static'));
    expect(staticFiles.sort()).toEqual(['index.html']);

    // "functions" directory contains `middleware.func`
    const functions = await fs.readdir(join(output, 'functions'));
    expect(functions.sort()).toEqual(['middleware.func']);
  });

  it('should build root-level `middleware.js` with "Root Directory" setting', async () => {
    const cwd = fixture('middleware-root-directory');
    const output = join(cwd, '.vercel/output');
    client.cwd = cwd;
    const exitCode = await build(client);
    expect(exitCode).toEqual(0);

    // `builds.json` says that "@vercel/static" was run
    const builds = await fs.readJSON(join(output, 'builds.json'));
    expect(builds).toMatchObject({
      target: 'preview',
      builds: [
        {
          require: '@vercel/node',
          apiVersion: 3,
          use: '@vercel/node',
          src: 'middleware.js',
          config: {
            zeroConfig: true,
            middleware: true,
          },
        },
        {
          require: '@vercel/static',
          apiVersion: 2,
          use: '@vercel/static',
<<<<<<< HEAD
          src: '!{api/**,package.json,middleware\\.(?:j|t|mj|mt)s}',
=======
          src: REGEX_NON_VERCEL_PLATFORM_FILES,
>>>>>>> 2e307534
          config: {
            zeroConfig: true,
          },
        },
      ],
    });

    // `config.json` includes the "middlewarePath" route
    const config = await fs.readJSON(join(output, 'config.json'));
    expect(config).toMatchObject({
      version: 3,
      routes: [
        {
          src: '^/.*$',
          middlewarePath: 'middleware',
          middlewareRawSrc: [],
          override: true,
          continue: true,
        },
        { handle: 'error' },
        { status: 404, src: '^(?!/api).*$', dest: '/404.html' },
      ],
    });

    // "static" directory contains `index.html`, but *not* `middleware.js`
    const staticFiles = await fs.readdir(join(output, 'static'));
    expect(staticFiles.sort()).toEqual(['index.html']);

    // "functions" directory contains `middleware.func`
    const functions = await fs.readdir(join(output, 'functions'));
    expect(functions.sort()).toEqual(['middleware.func']);
  });

  it('should build root-level `middleware.js` with "matcher" config', async () => {
    const cwd = fixture('middleware-with-matcher');
    const output = join(cwd, '.vercel/output');
    client.cwd = cwd;
    const exitCode = await build(client);
    expect(exitCode).toEqual(0);

    // `builds.json` says that "@vercel/node" was run
    const builds = await fs.readJSON(join(output, 'builds.json'));
    expect(builds).toMatchObject({
      target: 'preview',
      builds: [
        {
          require: '@vercel/node',
          apiVersion: 3,
          use: '@vercel/node',
          src: 'middleware.js',
          config: {
            zeroConfig: true,
            middleware: true,
          },
        },
        {
          require: '@vercel/static',
          apiVersion: 2,
          use: '@vercel/static',
<<<<<<< HEAD
          src: '!{api/**,package.json,middleware\\.(?:j|t|mj|mt)s}',
=======
          src: REGEX_NON_VERCEL_PLATFORM_FILES,
>>>>>>> 2e307534
          config: {
            zeroConfig: true,
          },
        },
      ],
    });

    // `config.json` includes the "middlewarePath" route
    const config = await fs.readJSON(join(output, 'config.json'));
    expect(config).toMatchObject({
      version: 3,
      routes: [
        {
          src: '^\\/about(?:\\/((?:[^\\/#\\?]+?)(?:\\/(?:[^\\/#\\?]+?))*))?[\\/#\\?]?$|^\\/dashboard(?:\\/((?:[^\\/#\\?]+?)(?:\\/(?:[^\\/#\\?]+?))*))?[\\/#\\?]?$',
          middlewarePath: 'middleware',
          middlewareRawSrc: ['/about/:path*', '/dashboard/:path*'],
          override: true,
          continue: true,
        },
        { handle: 'error' },
        { status: 404, src: '^(?!/api).*$', dest: '/404.html' },
      ],
    });

    // "static" directory contains `index.html`, but *not* `middleware.js`
    const staticFiles = await fs.readdir(join(output, 'static'));
    expect(staticFiles.sort()).toEqual(['index.html']);

    // "functions" directory contains `middleware.func`
    const functions = await fs.readdir(join(output, 'functions'));
    expect(functions.sort()).toEqual(['middleware.func']);
  });

  it('should support `--output` parameter', async () => {
    const cwd = fixture('static');
    const output = await getWriteableDirectory();
    try {
      client.cwd = cwd;
      client.setArgv('build', '--output', output);
      const exitCode = await build(client);
      expect(exitCode).toEqual(0);

      // `builds.json` says that "@vercel/static" was run
      const builds = await fs.readJSON(join(output, 'builds.json'));
      expect(builds).toMatchObject({
        target: 'preview',
        builds: [
          {
            require: '@vercel/static',
            apiVersion: 2,
            src: '**',
            use: '@vercel/static',
          },
        ],
      });

      // "static" directory contains static files
      const files = await fs.readdir(join(output, 'static'));
      expect(files.sort()).toEqual(['index.html']);
    } finally {
      await fs.remove(output);
    }
  });

  // This test is for `vercel-sapper` which doesn't export `version` property,
  // but returns a structure that's compatible with `version: 2`
  it("should support Builder that doesn't export `version`", async () => {
    const cwd = fixture('versionless-builder');
    const output = join(cwd, '.vercel/output');
    client.cwd = cwd;
    const exitCode = await build(client);
    expect(exitCode).toEqual(0);

    // `builds.json` says that "versionless-builder" was run
    const builds = await fs.readJSON(join(output, 'builds.json'));
    expect(builds).toMatchObject({
      target: 'preview',
      builds: [
        {
          require: 'versionless-builder',
          src: 'package.json',
          use: 'versionless-builder@0.0.0',
        },
      ],
    });

    // "static" directory contains static files
    const files = await fs.readdir(join(output, 'static'));
    expect(files.sort()).toEqual(['file']);

    expect(await fs.readFile(join(output, 'static/file'), 'utf8')).toEqual(
      'file contents'
    );

    // "functions" directory has output Functions
    const functions = await fs.readdir(join(output, 'functions'));
    expect(functions.sort()).toEqual(['withTrailingSlash.func']);
  });

  it('should store `detectBuilders()` error in `builds.json`', async () => {
    const cwd = fixture('error-vercel-json-validation');
    const output = join(cwd, '.vercel/output');
    client.cwd = cwd;
    const exitCode = await build(client);
    expect(exitCode).toEqual(1);

    // Error gets printed to the terminal
    await expect(client.stderr).toOutput(
      'Error: Function must contain at least one property.'
    );

    // `builds.json` contains top-level "error" property
    const builds = await fs.readJSON(join(output, 'builds.json'));
    expect(builds.builds).toBeUndefined();

    expect(builds.error.code).toEqual('invalid_function');
    expect(builds.error.message).toEqual(
      'Function must contain at least one property.'
    );

    // `config.json` contains `version`
    const configJson = await fs.readJSON(join(output, 'config.json'));
    expect(configJson.version).toBe(3);
  });

  it('should store Builder error in `builds.json`', async () => {
    const cwd = fixture('node-error');
    const output = join(cwd, '.vercel/output');
    client.cwd = cwd;
    const exitCode = await build(client);
    expect(exitCode).toEqual(1);

    // Error gets printed to the terminal
    await expect(client.stderr).toOutput("Duplicate identifier 'res'.");

    // `builds.json` contains "error" build
    const builds = await fs.readJSON(join(output, 'builds.json'));
    expect(builds.builds).toHaveLength(4);

    const errorBuilds = builds.builds.filter((b: any) => 'error' in b);
    expect(errorBuilds).toHaveLength(1);

    expect(errorBuilds[0].error).toEqual({
      name: 'Error',
      message: expect.stringContaining('TS1005'),
      stack: expect.stringContaining('api/typescript.ts'),
      hideStackTrace: true,
      code: 'NODE_TYPESCRIPT_ERROR',
    });

    // top level "error" also contains the same error
    expect(builds.error).toEqual({
      name: 'Error',
      message: expect.stringContaining('TS1005'),
      stack: expect.stringContaining('api/typescript.ts'),
      hideStackTrace: true,
      code: 'NODE_TYPESCRIPT_ERROR',
    });

    // `config.json` contains `version`
    const configJson = await fs.readJSON(join(output, 'config.json'));
    expect(configJson.version).toBe(3);
  });

  it('should error when "functions" has runtime that emits discontinued "nodejs12.x"', async () => {
    if (process.platform === 'win32') {
      // eslint-disable-next-line no-console
      console.log('Skipping test on Windows');
      return;
    }
    const cwd = fixture('discontinued-nodejs12.x');
    const output = join(cwd, '.vercel/output');
    client.cwd = cwd;
    const exitCode = await build(client);
    expect(exitCode).toEqual(1);

    // Error gets printed to the terminal
    await expect(client.stderr).toOutput(
      'The Runtime "vercel-php@0.1.0" is using "nodejs12.x", which is discontinued. Please upgrade your Runtime to a more recent version or consult the author for more details.'
    );

    // `builds.json` contains "error" build
    const builds = await fs.readJSON(join(output, 'builds.json'));
    const errorBuilds = builds.builds.filter((b: any) => 'error' in b);
    expect(errorBuilds).toHaveLength(1);
    expect(errorBuilds[0].error).toEqual({
      name: 'Error',
      message: expect.stringContaining('Please upgrade your Runtime'),
      stack: expect.stringContaining('Please upgrade your Runtime'),
      hideStackTrace: true,
      code: 'NODEJS_DISCONTINUED_VERSION',
      link: 'https://github.com/vercel/vercel/blob/main/DEVELOPING_A_RUNTIME.md#lambdaruntime',
    });

    // top level "error" also contains the same error
    expect(builds.error).toEqual({
      name: 'Error',
      message: expect.stringContaining('Please upgrade your Runtime'),
      stack: expect.stringContaining('Please upgrade your Runtime'),
      hideStackTrace: true,
      code: 'NODEJS_DISCONTINUED_VERSION',
      link: 'https://github.com/vercel/vercel/blob/main/DEVELOPING_A_RUNTIME.md#lambdaruntime',
    });

    // `config.json` contains `version`
    const configJson = await fs.readJSON(join(output, 'config.json'));
    expect(configJson.version).toBe(3);
  });

  it('should allow for missing "build" script', async () => {
    const cwd = fixture('static-with-pkg');
    const output = join(cwd, '.vercel/output');
    client.cwd = cwd;
    const exitCode = await build(client);
    expect(exitCode).toEqual(0);

    // `builds.json` says that "@vercel/static" was run
    const builds = await fs.readJSON(join(output, 'builds.json'));
    expect(builds).toMatchObject({
      target: 'preview',
      builds: [
        {
          require: '@vercel/static',
          apiVersion: 2,
          src: '**',
          use: '@vercel/static',
        },
      ],
    });

    // "static" directory contains static files
    const files = await fs.readdir(join(output, 'static'));
    expect(files.sort()).toEqual(['index.html', 'package.json']);
  });

  it('should set `VERCEL_ANALYTICS_ID` environment variable if Vercel Speed Insights is enabled', async () => {
    const cwd = fixture('vercel-analytics-id');
    const output = join(cwd, '.vercel/output');
    client.cwd = cwd;
    const exitCode = await build(client);
    expect(exitCode).toEqual(0);

    const env = await fs.readJSON(join(output, 'static', 'env.json'));
    expect(Object.keys(env).includes('VERCEL_ANALYTICS_ID')).toEqual(true);
  });

  it('should load environment variables from `.vercel/.env.preview.local`', async () => {
    const cwd = fixture('env-from-vc-pull');
    const output = join(cwd, '.vercel/output');
    client.cwd = cwd;
    const exitCode = await build(client);
    expect(exitCode).toEqual(0);

    const env = await fs.readJSON(join(output, 'static', 'env.json'));
    expect(env['ENV_FILE']).toEqual('preview');
  });

  it('should load environment variables from `.vercel/.env.production.local`', async () => {
    const cwd = fixture('env-from-vc-pull');
    const output = join(cwd, '.vercel/output');
    client.cwd = cwd;
    client.setArgv('build', '--prod');
    const exitCode = await build(client);
    expect(exitCode).toEqual(0);

    const env = await fs.readJSON(join(output, 'static', 'env.json'));
    expect(env['ENV_FILE']).toEqual('production');
  });

  it('should NOT load environment variables from `.env`', async () => {
    const cwd = fixture('env-root-level');
    const output = join(cwd, '.vercel/output');
    client.cwd = cwd;
    const exitCode = await build(client);
    expect(exitCode).toEqual(0);

    const env = await fs.readJSON(join(output, 'static', 'env.json'));
    // The `.env` in this fixture has `ENV_FILE=root"`,
    // so if that's not defined then we're good
    expect(env['ENV_FILE']).toBeUndefined();
  });

  it('should apply function configuration from "vercel.json" to Serverless Functions', async () => {
    const cwd = fixture('lambda-with-128-memory');
    const output = join(cwd, '.vercel/output');
    client.cwd = cwd;
    const exitCode = await build(client);
    expect(exitCode).toEqual(0);

    // "functions/api" directory has output Functions
    const functions = await fs.readdir(join(output, 'functions/api'));
    expect(functions.sort()).toEqual(['memory.func']);

    const vcConfig = await fs.readJSON(
      join(output, 'functions/api/memory.func/.vc-config.json')
    );
    expect(vcConfig).toMatchObject({
      handler: 'api/memory.js',
      memory: 128,
      environment: {},
      launcherType: 'Nodejs',
      shouldAddHelpers: true,
      shouldAddSourcemapSupport: false,
      awsLambdaHandler: '',
    });
  });

  it('should apply project settings overrides from "vercel.json"', async () => {
    if (process.platform === 'win32') {
      // this test runs a build command with `mkdir -p` which is unsupported on Windows
      // eslint-disable-next-line no-console
      console.log('Skipping test on Windows');
      return;
    }

    const cwd = fixture('project-settings-override');
    const output = join(cwd, '.vercel/output');
    client.cwd = cwd;
    const exitCode = await build(client);
    expect(exitCode).toEqual(0);

    // The `buildCommand` override in "vercel.json" outputs "3" to the
    // index.txt file, so verify that that was produced in the build output
    const contents = await fs.readFile(
      join(output, 'static/index.txt'),
      'utf8'
    );
    expect(contents.trim()).toEqual('3');
  });

  it('should set VERCEL_PROJECT_SETTINGS_ environment variables', async () => {
    const cwd = fixture('project-settings-env-vars');
    const output = join(cwd, '.vercel/output');
    client.cwd = cwd;
    const exitCode = await build(client);
    expect(exitCode).toEqual(0);

    const contents = await fs.readJSON(join(output, 'static/env.json'));
    expect(contents).toMatchObject({
      VERCEL_PROJECT_SETTINGS_BUILD_COMMAND: `node build.cjs`,
      VERCEL_PROJECT_SETTINGS_INSTALL_COMMAND: '',
      VERCEL_PROJECT_SETTINGS_OUTPUT_DIRECTORY: 'out',
      VERCEL_PROJECT_SETTINGS_NODE_VERSION: '18.x',
    });
  });

  it('should apply "images" configuration from `vercel.json`', async () => {
    const cwd = fixture('images');
    const output = join(cwd, '.vercel/output');
    client.cwd = cwd;
    const exitCode = await build(client);
    expect(exitCode).toEqual(0);

    // `config.json` includes "images" from `vercel.json`
    const configJson = await fs.readJSON(join(output, 'config.json'));
    expect(configJson).toMatchObject({
      images: {
        sizes: [256, 384, 600, 1000],
        domains: [],
        minimumCacheTTL: 60,
        formats: ['image/avif', 'image/webp'],
        contentDispositionType: 'attachment',
      },
    });
  });

  it('should fail with invalid "rewrites" configuration from `vercel.json`', async () => {
    const cwd = fixture('invalid-rewrites');
    const output = join(cwd, '.vercel/output');
    client.cwd = cwd;
    const exitCode = await build(client);
    expect(exitCode).toEqual(1);
    await expect(client.stderr).toOutput(
      'Error: Invalid vercel.json - `rewrites[2]` should NOT have additional property `src`. Did you mean `source`?' +
        '\n' +
        'View Documentation: https://vercel.com/docs/concepts/projects/project-configuration#rewrites'
    );
    const builds = await fs.readJSON(join(output, 'builds.json'));
    expect(builds.builds).toBeUndefined();
    expect(builds.error).toEqual({
      name: 'Error',
      message:
        'Invalid vercel.json - `rewrites[2]` should NOT have additional property `src`. Did you mean `source`?',
      stack: expect.stringContaining('at Module.validateConfig'),
      hideStackTrace: true,
      code: 'INVALID_VERCEL_CONFIG',
      link: 'https://vercel.com/docs/concepts/projects/project-configuration#rewrites',
      action: 'View Documentation',
    });
    const configJson = await fs.readJSON(join(output, 'config.json'));
    expect(configJson.version).toBe(3);
  });

  it('should include crons property in build output', async () => {
    const cwd = fixture('with-cron');
    const output = join(cwd, '.vercel', 'output');
    client.cwd = cwd;
    const exitCode = await build(client);
    expect(exitCode).toBe(0);

    const config = await fs.readJSON(join(output, 'config.json'));
    expect(config).toHaveProperty('crons', [
      {
        path: '/api/cron-job',
        schedule: '0 0 * * *',
      },
    ]);
  });

  it('should merge crons property from build output with vercel.json crons property', async () => {
    const cwd = fixture('with-cron-merge');
    const output = join(cwd, '.vercel', 'output');
    client.cwd = cwd;
    const exitCode = await build(client);
    expect(exitCode).toBe(0);

    const config = await fs.readJSON(join(output, 'config.json'));
    expect(config).toHaveProperty('crons', [
      {
        path: '/api/cron-job',
        schedule: '0 0 * * *',
      },
      {
        path: '/api/cron-job-build-output',
        schedule: '0 0 * * *',
      },
    ]);
  });

  describe('should find packages with different main/module/browser keys', function () {
    let output: string;

    beforeAll(async function () {
      delete process.env.__VERCEL_BUILD_RUNNING;

      const cwd = fixture('import-from-main-keys');
      output = join(cwd, '.vercel/output');

      client.cwd = cwd;
      const exitCode = await build(client);
      expect(exitCode).toEqual(0);

      const functions = await fs.readdir(join(output, 'functions/api'));
      const sortedFunctions = functions.sort();
      expect(sortedFunctions).toEqual([
        'prefer-browser.func',
        'prefer-main.func',
        'prefer-module.func',
        'use-browser.func',
        'use-classic.func',
        'use-main.func',
        'use-module.func',
      ]);
    });

    it('use-classic', async function () {
      const packageDir = join(
        output,
        'functions/api',
        'use-classic.func',
        'packages',
        'only-classic'
      );
      const packageDistFiles = await fs.readdir(packageDir);
      expect(packageDistFiles).toContain('index.js');
    });

    it('use-main', async function () {
      const packageDir = join(
        output,
        'functions/api',
        'use-main.func',
        'packages',
        'only-main'
      );
      const packageDistFiles = await fs.readdir(packageDir);
      expect(packageDistFiles).toContain('dist-main.js');
    });

    it('use-module', async function () {
      const packageDir = join(
        output,
        'functions/api',
        'use-module.func',
        'packages',
        'only-module'
      );
      const packageDistFiles = await fs.readdir(packageDir);
      expect(packageDistFiles).toContain('dist-module.js');
    });

    it('use-browser', async function () {
      const packageDir = join(
        output,
        'functions/api',
        'use-browser.func',
        'packages',
        'only-browser'
      );
      const packageDistFiles = await fs.readdir(packageDir);
      expect(packageDistFiles).toContain('dist-browser.js');
    });

    it('prefer-browser', async function () {
      const packageDir = join(
        output,
        'functions/api',
        'prefer-browser.func',
        'packages',
        'prefer-browser'
      );
      const packageDistFiles = await fs.readdir(packageDir);
      expect(packageDistFiles).toContain('dist-browser.js');
    });

    it('prefer-main', async function () {
      const packageDir = join(
        output,
        'functions/api',
        'prefer-main.func',
        'packages',
        'prefer-main'
      );
      const packageDistFiles = await fs.readdir(packageDir);
      expect(packageDistFiles).toContain('dist-main.js');
    });

    it('prefer-module', async function () {
      const packageDir = join(
        output,
        'functions/api',
        'prefer-module.func',
        'packages',
        'prefer-module'
      );
      const packageDistFiles = await fs.readdir(packageDir);
      expect(packageDistFiles).toContain('dist-module.js');
    });
  });

  it('should use --local-config over default vercel.json', async () => {
    const cwd = fixture('local-config');
    const output = join(cwd, '.vercel/output');
    client.cwd = cwd;
    let exitCode = await build(client);
    delete process.env.__VERCEL_BUILD_RUNNING;
    expect(exitCode).toEqual(0);

    let config = await fs.readJSON(join(output, 'config.json'));
    expect(config.routes).toContainEqual({
      src: '^/another-main$',
      dest: '/main.html',
    });
    expect(config.routes).not.toContainEqual({
      src: '^/another-test$',
      dest: '/test.html',
    });

    client.localConfigPath = 'vercel-test.json';
    exitCode = await build(client);
    expect(exitCode).toEqual(0);

    config = await fs.readJSON(join(output, 'config.json'));
    expect(config.routes).not.toContainEqual({
      src: '^/another-main$',
      dest: '/main.html',
    });
    expect(config.routes).toContainEqual({
      src: '^/another-test$',
      dest: '/test.html',
    });
  });

  it('should build Storybook project and ignore middleware', async () => {
    const cwd = fixture('storybook-with-middleware');
    const output = join(cwd, '.vercel/output');
    try {
      client.cwd = cwd;
      process.env.STORYBOOK_DISABLE_TELEMETRY = '1';
      execSync('npm install');

      const exitCode = await build(client);
      expect(exitCode).toEqual(0);

      // `builds.json` says that "@vercel/static" was run
      const builds = await fs.readJSON(join(output, 'builds.json'));
      expect(builds).toMatchObject({
        target: 'preview',
        builds: [
          {
            require: '@vercel/static-build',
            apiVersion: 2,
            src: 'package.json',
            use: '@vercel/static-build',
          },
        ],
      });

      const files = await fs.readdir(output);
      // we should NOT see `functions` because that means `middleware.ts` was processed
      expect(files.sort()).toEqual(['builds.json', 'config.json', 'static']);
    } finally {
      delete process.env.STORYBOOK_DISABLE_TELEMETRY;
    }
  });

  it('should error if .npmrc exists containing use-node-version', async () => {
    const cwd = fixture('npmrc-use-node-version');
    client.cwd = cwd;
    client.setArgv('build');
    const exitCodePromise = build(client);
    await expect(client.stderr).toOutput('Error: Detected unsupported');
    await expect(exitCodePromise).resolves.toEqual(1);
  });

  it('should ignore `.env` for static site', async () => {
    const cwd = fixture('static-env');
    const output = join(cwd, '.vercel/output');
    client.cwd = cwd;
    const exitCode = await build(client);
    expect(exitCode).toEqual(0);

    expect(fs.existsSync(join(output, 'static', 'index.html'))).toBe(true);
    expect(fs.existsSync(join(output, 'static', '.env'))).toBe(false);
  });

  it('should build with `repo.json` link', async () => {
    const cwd = fixture('../../monorepo-link');

    useUser();
    useTeams('team_dummy');

    // "blog" app
    useProject({
      ...defaultProject,
      id: 'QmScb7GPQt6gsS',
      name: 'monorepo-blog',
      rootDirectory: 'blog',
      outputDirectory: 'dist',
      framework: null,
    });
    let output = join(cwd, 'blog/.vercel/output');
    client.cwd = join(cwd, 'blog');
    client.setArgv('build', '--yes');
    let exitCode = await build(client);
    expect(exitCode).toEqual(0);
    delete process.env.__VERCEL_BUILD_RUNNING;

    let files = await fs.readdir(join(output, 'static'));
    expect(files.sort()).toEqual(['index.txt']);
    expect(
      (await fs.readFile(join(output, 'static/index.txt'), 'utf8')).trim()
    ).toEqual('blog');

    // "dashboard" app
    useProject({
      ...defaultProject,
      id: 'QmbKpqpiUqbcke',
      name: 'monorepo-dashboard',
      rootDirectory: 'dashboard',
      outputDirectory: 'dist',
      framework: null,
    });
    output = join(cwd, 'dashboard/.vercel/output');
    client.cwd = join(cwd, 'dashboard');
    client.setArgv('build', '--yes');
    exitCode = await build(client);
    expect(exitCode).toEqual(0);
    delete process.env.__VERCEL_BUILD_RUNNING;

    files = await fs.readdir(join(output, 'static'));
    expect(files.sort()).toEqual(['index.txt']);
    expect(
      (await fs.readFile(join(output, 'static/index.txt'), 'utf8')).trim()
    ).toEqual('dashboard');

    // "marketing" app
    useProject({
      ...defaultProject,
      id: 'QmX6P93ChNDoZP',
      name: 'monorepo-marketing',
      rootDirectory: 'marketing',
      outputDirectory: 'dist',
      framework: null,
    });
    output = join(cwd, 'marketing/.vercel/output');
    client.cwd = join(cwd, 'marketing');
    client.setArgv('build', '--yes');
    exitCode = await build(client);
    expect(exitCode).toEqual(0);
    delete process.env.__VERCEL_BUILD_RUNNING;

    files = await fs.readdir(join(output, 'static'));
    expect(files.sort()).toEqual(['index.txt']);
    expect(
      (await fs.readFile(join(output, 'static/index.txt'), 'utf8')).trim()
    ).toEqual('marketing');
  });

  it('should write to flags.json', async () => {
    const cwd = fixture('with-flags');
    const output = join(cwd, '.vercel', 'output');

    client.cwd = cwd;
    client.setArgv('build', '--yes');

    const exitCode = await build(client);
    expect(exitCode).toEqual(0);

    expect(fs.existsSync(join(output, 'flags.json'))).toBe(true);
    expect(fs.readJSONSync(join(output, 'flags.json'))).toEqual({
      definitions: {
        'my-next-flag': {
          options: [{ value: true }, { value: false }],
        },
      },
    });
  });

  it('should not apply framework `defaultRoutes` when build command outputs Build Output API', async () => {
    const cwd = fixture('build-output-api-with-api-dir');
    const output = join(cwd, '.vercel/output');
    client.cwd = cwd;
    const exitCode = await build(client);
    expect(exitCode).toEqual(0);

    const config = await fs.readJSON(join(output, 'config.json'));
    expect(config).toMatchInlineSnapshot(`
      {
        "crons": [],
        "routes": [
          {
            "handle": "filesystem",
          },
          {
            "src": "^/api(/.*)?$",
            "status": 404,
          },
          {
            "handle": "error",
          },
          {
            "dest": "/404.html",
            "src": "^(?!/api).*$",
            "status": 404,
          },
          {
            "handle": "miss",
          },
          {
            "check": true,
            "dest": "/api/$1",
            "src": "^/api/(.+)(?:\\.(?:js))$",
          },
        ],
        "version": 3,
      }
    `);
  });

  it('should detect framework version in monorepo app', async () => {
    const cwd = fixture('monorepo');
    const output = join(cwd, '.vercel/output');
    client.cwd = cwd;
    const exitCode = await build(client);
    expect(exitCode).toEqual(0);

    const config = await fs.readJSON(join(output, 'config.json'));
    expect(typeof config.framework.version).toEqual('string');
  });

  it('should create symlinks for duplicate references to Lambda / EdgeFunction instances', async () => {
    if (process.platform === 'win32') {
      // eslint-disable-next-line no-console
      console.log('Skipping test on Windows');
      return;
    }
    const cwd = fixture('functions-symlink');
    const output = join(cwd, '.vercel/output');
    client.cwd = cwd;
    const exitCode = await build(client);
    expect(exitCode).toEqual(0);

    // "functions" directory has output Functions
    const functions = await fs.readdir(join(output, 'functions'));
    expect(functions.sort()).toEqual([
      'edge.func',
      'edge2.func',
      'lambda.func',
      'lambda2.func',
    ]);
    expect(
      fs.lstatSync(join(output, 'functions/lambda.func')).isDirectory()
    ).toEqual(true);
    expect(
      fs.lstatSync(join(output, 'functions/edge.func')).isDirectory()
    ).toEqual(true);
    expect(
      fs.lstatSync(join(output, 'functions/lambda2.func')).isSymbolicLink()
    ).toEqual(true);
    expect(
      fs.lstatSync(join(output, 'functions/edge2.func')).isSymbolicLink()
    ).toEqual(true);
    expect(fs.readlinkSync(join(output, 'functions/lambda2.func'))).toEqual(
      'lambda.func'
    );
    expect(fs.readlinkSync(join(output, 'functions/edge2.func'))).toEqual(
      'edge.func'
    );
  });

  describe('with Vercel Speed Insights', () => {
    it('should not include VERCEL_ANALYTICS_ID if @vercel/speed-insights is present', async () => {
      const cwd = fixture('nextjs-with-speed-insights-package');
      const output = join(cwd, '.vercel/output');

      client.cwd = cwd;
      const exitCode = await build(client);
      expect(exitCode).toEqual(0);

      const env = await fs.readJSON(join(output, 'static', 'env.json'));
      expect(Object.keys(env).includes('VERCEL_ANALYTICS_ID')).toEqual(false);
    });

    it('should include VERCEL_ANALYTICS_ID if @vercel/speed-insights is not present', async () => {
      const cwd = fixture('nextjs-without-speed-insights-package');
      const output = join(cwd, '.vercel/output');

      client.cwd = cwd;
      const exitCode = await build(client);
      expect(exitCode).toEqual(0);

      const env = await fs.readJSON(join(output, 'static', 'env.json'));
      expect(Object.keys(env).includes('VERCEL_ANALYTICS_ID')).toEqual(true);
    });
  });
});<|MERGE_RESOLUTION|>--- conflicted
+++ resolved
@@ -252,11 +252,7 @@
           require: '@vercel/static',
           apiVersion: 2,
           use: '@vercel/static',
-<<<<<<< HEAD
-          src: '!{api/**,package.json,middleware\\.(?:j|t|mj|mt)s}',
-=======
           src: REGEX_NON_VERCEL_PLATFORM_FILES,
->>>>>>> 2e307534
           config: {
             zeroConfig: true,
           },
@@ -316,11 +312,7 @@
           require: '@vercel/static',
           apiVersion: 2,
           use: '@vercel/static',
-<<<<<<< HEAD
-          src: '!{api/**,package.json,middleware\\.(?:j|t|mj|mt)s}',
-=======
           src: REGEX_NON_VERCEL_PLATFORM_FILES,
->>>>>>> 2e307534
           config: {
             zeroConfig: true,
           },
@@ -477,11 +469,7 @@
           require: '@vercel/static',
           apiVersion: 2,
           use: '@vercel/static',
-<<<<<<< HEAD
-          src: '!{api/**,package.json,middleware\\.(?:j|t|mj|mt)s}',
-=======
           src: REGEX_NON_VERCEL_PLATFORM_FILES,
->>>>>>> 2e307534
           config: {
             zeroConfig: true,
           },
@@ -541,11 +529,7 @@
           require: '@vercel/static',
           apiVersion: 2,
           use: '@vercel/static',
-<<<<<<< HEAD
-          src: '!{api/**,package.json,middleware\\.(?:j|t|mj|mt)s}',
-=======
           src: REGEX_NON_VERCEL_PLATFORM_FILES,
->>>>>>> 2e307534
           config: {
             zeroConfig: true,
           },
@@ -605,11 +589,7 @@
           require: '@vercel/static',
           apiVersion: 2,
           use: '@vercel/static',
-<<<<<<< HEAD
-          src: '!{api/**,package.json,middleware\\.(?:j|t|mj|mt)s}',
-=======
           src: REGEX_NON_VERCEL_PLATFORM_FILES,
->>>>>>> 2e307534
           config: {
             zeroConfig: true,
           },
