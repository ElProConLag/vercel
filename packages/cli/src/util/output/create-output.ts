--- conflicted
+++ resolved
@@ -11,11 +11,8 @@
 
 export interface OutputOptions {
   debug?: boolean;
-<<<<<<< HEAD
+  supportsHyperlink?: boolean;
   noColor?: boolean;
-=======
-  supportsHyperlink?: boolean;
->>>>>>> 74c0b3e1
 }
 
 export interface LogOptions {
@@ -29,11 +26,8 @@
 export class Output {
   stream: WritableTTY;
   debugEnabled: boolean;
-<<<<<<< HEAD
+  supportsHyperlink: boolean;
   colorDisabled: boolean;
-=======
-  supportsHyperlink: boolean;
->>>>>>> 74c0b3e1
   private spinnerMessage: string;
   private _spinner: StopSpinner | null;
 
@@ -41,22 +35,16 @@
     stream: WritableTTY,
     {
       debug: debugEnabled = false,
-<<<<<<< HEAD
+      supportsHyperlink = detectSupportsHyperlink(stream),
       noColor: colorDisabled = false,
-=======
-      supportsHyperlink = detectSupportsHyperlink(stream),
->>>>>>> 74c0b3e1
     }: OutputOptions = {}
   ) {
     const NO_COLOR =
       process.env.FORCE_COLOR === '0' || process.env.NO_COLOR === '1';
     this.stream = stream;
     this.debugEnabled = debugEnabled;
-<<<<<<< HEAD
+    this.supportsHyperlink = supportsHyperlink;
     this.colorDisabled = colorDisabled || NO_COLOR;
-=======
-    this.supportsHyperlink = supportsHyperlink;
->>>>>>> 74c0b3e1
     this.spinnerMessage = '';
     this._spinner = null;
 
