--- conflicted
+++ resolved
@@ -15,15 +15,16 @@
     });
   }
 
-<<<<<<< HEAD
   trackCliCommandDeploy(actual: string) {
     this.trackCliCommand({
       command: 'deploy',
-=======
+      value: actual
+    })
+  }
+  
   trackCliCommandWhoami(actual: string) {
     this.trackCliCommand({
       command: 'whoami',
->>>>>>> 05cd2b79
       value: actual,
     });
   }
