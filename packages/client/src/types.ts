import type {
  Builder,
  BuilderFunctions,
  ProjectSettings,
} from '@vercel/build-utils';
import type { Header, Route, Redirect, Rewrite } from '@vercel/routing-utils';

export { DeploymentEventType } from './utils';

export interface Dictionary<T> {
  [key: string]: T;
}

export interface VercelClientOptions {
  token: string;
  path: string | string[];
  debug?: boolean;
  teamId?: string;
  apiUrl?: string;
  force?: boolean;
  prebuilt?: boolean;
  rootDirectory?: string;
  withCache?: boolean;
  userAgent?: string;
  defaultName?: string;
  isDirectory?: boolean;
  skipAutoDetectionConfirmation?: boolean;
}

/** @deprecated Use VercelClientOptions instead. */
export type NowClientOptions = VercelClientOptions;

/** @deprecated Use VercelConfig instead. */
export type NowConfig = VercelConfig;

export interface Deployment {
  id: string;
  deploymentId?: string;
  url: string;
  name: string;
  meta: Dictionary<string | number | boolean>;
  version: 2;
  regions: string[];
  routes: Route[];
  builds?: Builder[];
  functions?: BuilderFunctions;
  plan: string;
  public: boolean;
  ownerId: string;
  readyState:
    | 'INITIALIZING'
    | 'ANALYZING'
    | 'BUILDING'
    | 'DEPLOYING'
    | 'READY'
    | 'ERROR';
  state?:
    | 'INITIALIZING'
    | 'ANALYZING'
    | 'BUILDING'
    | 'DEPLOYING'
    | 'READY'
    | 'ERROR';
  createdAt: number;
  createdIn: string;
<<<<<<< HEAD
  inspectorUrl?: string;
=======
  buildingAt?: number;
  creator?: {
    uid?: string;
    email?: string;
    username?: string;
  };
>>>>>>> 32ebcd83
  env: Dictionary<string>;
  build: {
    env: Dictionary<string>;
  };
  target: string;
  alias: string[];
  aliasAssigned: boolean;
  aliasError: string | null;
}

export interface DeploymentBuild {
  id: string;
  use: string;
  createdIn: string;
  deployedTo: string;
  readyState:
    | 'INITIALIZING'
    | 'ANALYZING'
    | 'BUILDING'
    | 'DEPLOYING'
    | 'READY'
    | 'ERROR';
  state?:
    | 'INITIALIZING'
    | 'ANALYZING'
    | 'BUILDING'
    | 'DEPLOYING'
    | 'READY'
    | 'ERROR';
  readyStateAt: string;
  path: string;
}

export interface DeploymentGithubData {
  enabled: boolean;
  autoAlias: boolean;
  silent: boolean;
  autoJobCancelation: boolean;
}

export const fileNameSymbol = Symbol('fileName');

export interface VercelConfig {
  [fileNameSymbol]?: string;
  name?: string;
  meta?: string[];
  version?: number;
  public?: boolean;
  env?: Dictionary<string>;
  build?: {
    env?: Dictionary<string>;
  };
  builds?: Builder[];
  routes?: Route[];
  files?: string[];
  cleanUrls?: boolean;
  rewrites?: Rewrite[];
  redirects?: Redirect[];
  headers?: Header[];
  trailingSlash?: boolean;
  functions?: BuilderFunctions;
  github?: DeploymentGithubData;
  scope?: string;
  alias?: string | string[];
  regions?: string[];
  projectSettings?: ProjectSettings;
  buildCommand?: string | null;
  ignoreCommand?: string | null;
  devCommand?: string | null;
  installCommand?: string | null;
  framework?: string | null;
  outputDirectory?: string | null;
}

export interface GitMetadata {
  commitAuthorName?: string | undefined;
  commitMessage?: string | undefined;
  commitRef?: string | undefined;
  commitSha?: string | undefined;
  dirty?: boolean | undefined;
  remoteUrl: string;
}

/**
 * Options that will be sent to the API.
 */
export interface DeploymentOptions {
  version?: number;
  regions?: string[];
  routes?: Route[];
  cleanUrls?: boolean;
  rewrites?: Rewrite[];
  redirects?: Redirect[];
  headers?: Header[];
  trailingSlash?: boolean;
  builds?: Builder[];
  functions?: BuilderFunctions;
  env?: Dictionary<string>;
  build?: {
    env?: Dictionary<string>;
  };
  source?: string;
  target?: string;
  name?: string;
  public?: boolean;
  meta?: Dictionary<string>;
  projectSettings?: ProjectSettings;
  gitMetadata?: GitMetadata;
}<|MERGE_RESOLUTION|>--- conflicted
+++ resolved
@@ -63,16 +63,13 @@
     | 'ERROR';
   createdAt: number;
   createdIn: string;
-<<<<<<< HEAD
   inspectorUrl?: string;
-=======
   buildingAt?: number;
   creator?: {
     uid?: string;
     email?: string;
     username?: string;
   };
->>>>>>> 32ebcd83
   env: Dictionary<string>;
   build: {
     env: Dictionary<string>;
